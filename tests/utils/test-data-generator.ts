import type { DerivedPrivateJwk } from "../../src/utils/hd-key.js";
import type { DidResolutionResult } from "@web5/dids";
import type { EventsGetOptions } from "../../src/interfaces/events-get.js";
import type { EventsQueryOptions } from "../../src/interfaces/events-query.js";
import type { EventsSubscribeOptions } from "../../src/interfaces/events-subscribe.js";
import type { GeneralJws } from "../../src/types/jws-types.js";
import type { MessagesGetMessage } from "../../src/types/messages-types.js";
import type { MessagesGetOptions } from "../../src/interfaces/messages-get.js";
import type { PaginationCursor } from "../../src/types/query-types.js";
import type { ProtocolsConfigureOptions } from "../../src/interfaces/protocols-configure.js";
import type { ProtocolsQueryOptions } from "../../src/interfaces/protocols-query.js";
import type { Readable } from "readable-stream";
import type { RecordsQueryOptions } from "../../src/interfaces/records-query.js";
import type { RecordsSubscribeOptions } from "../../src/interfaces/records-subscribe.js";
import type { Signer } from "../../src/types/signer.js";
import type {
  AuthorizationModel,
  Pagination,
} from "../../src/types/message-types.js";
import type {
  CreateFromOptions,
  EncryptionInput,
  KeyEncryptionInput,
  RecordsWriteOptions,
} from "../../src/interfaces/records-write.js";
import type {
  DateSort,
  RecordsDeleteMessage,
  RecordsFilter,
  RecordsQueryMessage,
} from "../../src/types/records-types.js";
import type {
  EventsFilter,
  EventsGetMessage,
  EventsQueryMessage,
  EventsSubscribeMessage,
} from "../../src/types/events-types.js";
import type {
  PermissionConditions,
  PermissionScope,
} from "../../src/types/permissions-grant-descriptor.js";
import type {
  PermissionsGrantMessage,
  PermissionsRequestMessage,
  PermissionsRevokeMessage,
} from "../../src/types/permissions-types.js";
import type { PrivateJwk, PublicJwk } from "../../src/types/jose-types.js";
import type {
  ProtocolDefinition,
  ProtocolsConfigureMessage,
  ProtocolsQueryMessage,
} from "../../src/types/protocols-types.js";
import type {
  RecordsSubscribeMessage,
  RecordsWriteMessage,
} from "../../src/types/records-types.js";

import * as cbor from "@ipld/dag-cbor";
import { CID } from "multiformats/cid";
import { DataStream } from "../../src/utils/data-stream.js";
import { Did } from "../../src/did/did.js";
import { DidKeyMethod } from "@web5/dids";
import { ed25519 } from "../../src/jose/algorithms/signing/ed25519.js";
import { Encoder } from "../../src/utils/encoder.js";
import { Encryption } from "../../src/utils/encryption.js";
import { EventsGet } from "../../src/interfaces/events-get.js";
import { EventsQuery } from "../../src/interfaces/events-query.js";
import { EventsSubscribe } from "../../src/interfaces/events-subscribe.js";
import { Jws } from "../../src/utils/jws.js";
import { MessagesGet } from "../../src/interfaces/messages-get.js";
import { PermissionsGrant } from "../../src/interfaces/permissions-grant.js";
import { PermissionsRequest } from "../../src/interfaces/permissions-request.js";
import { PermissionsRevoke } from "../../src/interfaces/permissions-revoke.js";
import { PrivateKeySigner } from "../../src/utils/private-key-signer.js";
import { ProtocolsConfigure } from "../../src/interfaces/protocols-configure.js";
import { ProtocolsQuery } from "../../src/interfaces/protocols-query.js";
import { Records } from "../../src/utils/records.js";
import { RecordsDelete } from "../../src/interfaces/records-delete.js";
import { RecordsQuery } from "../../src/interfaces/records-query.js";
import { RecordsSubscribe } from "../../src/interfaces/records-subscribe.js";
import { RecordsWrite } from "../../src/interfaces/records-write.js";
import { removeUndefinedProperties } from "../../src/utils/object.js";
import { Secp256k1 } from "../../src/utils/secp256k1.js";
import { sha256 } from "multiformats/hashes/sha2";
import { Time } from "../../src/utils/time.js";
import {
  DwnInterfaceName,
  DwnMethodName,
} from "../../src/enums/dwn-interface-method.js";
import { HdKey, KeyDerivationScheme } from "../../src/utils/hd-key.js";

/**
 * A logical grouping of user data used to generate test messages.
 */
export type Persona = {
  did: string;
  keyId: string;
  keyPair: { publicJwk: PublicJwk; privateJwk: PrivateJwk };
  signer: Signer;
};

export type GenerateProtocolsConfigureInput = {
  /**
   * Denotes if the Protocol Definition can be returned by unauthenticated `ProtocolsQuery`.
   * Only takes effect if `protocolDefinition` is not explicitly set. Defaults to false if not specified.
   */
  published?: boolean;

  /**
   * Author who will be signing the protocol config created.
   */
  author?: Persona;
  messageTimestamp?: string;
  protocolDefinition?: ProtocolDefinition;
  permissionsGrantId?: string;
};

export type GenerateProtocolsConfigureOutput = {
  author: Persona;
  message: ProtocolsConfigureMessage;
  protocolsConfigure: ProtocolsConfigure;
};

export type GenerateProtocolsQueryInput = {
  author?: Persona;
  messageTimestamp?: string;
  permissionsGrantId?: string;
  filter?: {
    protocol: string;
  };
};

export type GenerateProtocolsQueryOutput = {
  author: Persona;
  message: ProtocolsQueryMessage;
  protocolsQuery: ProtocolsQuery;
};

export type GenerateRecordsWriteInput = {
  // Will refactor only when the PR is reviewed approved to avoid polluting the PR.
  author?: Persona;
  attesters?: Persona[];
  recipient?: string;
  protocol?: string;
  protocolPath?: string;
  protocolRole?: string;
  contextId?: string;
  schema?: string;
  recordId?: string;
  parentId?: string;
  published?: boolean;
  data?: Uint8Array;
  dataCid?: string;
  dataSize?: number;
  dataFormat?: string;
  dateCreated?: string;
  messageTimestamp?: string;
  datePublished?: string;
  encryptionInput?: EncryptionInput;
  permissionsGrantId?: string;
};

export type GenerateFromRecordsWriteInput = {
  author: Persona;
  existingWrite: RecordsWrite;
  data?: Uint8Array;
  published?: boolean;
  messageTimestamp?: string;
  datePublished?: string;
  protocolRole?: string;
};

export type GenerateFromRecordsWriteOut = {
  message: RecordsWriteMessage;
  dataBytes: Uint8Array;
  dataStream: Readable;
  recordsWrite: RecordsWrite;
};

export type GenerateRecordsWriteOutput = {
  author: Persona;
  message: RecordsWriteMessage;
  dataCid?: string;
  dataSize?: number;
  dataBytes?: Uint8Array;
  dataStream?: Readable;
  recordsWrite: RecordsWrite;
};

export type GenerateRecordsQueryInput = {
  /**
   * Treated as `false` if not given.
   */
  anonymous?: boolean;
  author?: Persona;
  messageTimestamp?: string;
  filter?: RecordsFilter;
  dateSort?: DateSort;
  pagination?: Pagination;
  protocolRole?: string;
};

export type GenerateRecordsQueryOutput = {
  author: Persona | undefined;
  message: RecordsQueryMessage;
};

export type GenerateRecordsSubscribeInput = {
  /**
   * Treated as `false` if not given.
   */
  anonymous?: boolean;
  author?: Persona;
  messageTimestamp?: string;
  filter?: RecordsFilter;
  protocolRole?: string;
};

export type GenerateRecordsSubscribeOutput = {
  author: Persona | undefined;
  message: RecordsSubscribeMessage;
};

export type GenerateRecordsDeleteInput = {
  author?: Persona;
  recordId?: string;
  protocolRole?: string;
};

export type GenerateRecordsDeleteOutput = {
  author: Persona;
  recordsDelete: RecordsDelete;
  message: RecordsDeleteMessage;
};

export type GeneratePermissionsRequestInput = {
  author: Persona;
  messageTimestamp?: string;
  description?: string;
  grantedTo?: string;
  grantedBy?: string;
  grantedFor?: string;
  scope?: PermissionScope;
  conditions?: PermissionConditions;
};

export type GeneratePermissionsGrantInput = {
  author: Persona;
  messageTimestamp?: string;
  dateExpires?: string;
  description?: string;
  grantedTo?: string;
  grantedBy?: string;
  grantedFor?: string;
  permissionsRequestId?: string;
  scope?: PermissionScope;
  conditions?: PermissionConditions;
};

export type GeneratePermissionsRevokeInput = {
  author: Persona;
  dateCreated?: string;
  permissionsGrantId?: string;
};

export type GeneratePermissionsRequestOutput = {
  author: Persona;
  permissionsRequest: PermissionsRequest;
  message: PermissionsRequestMessage;
};

export type GeneratePermissionsGrantOutput = {
  author: Persona;
  permissionsGrant: PermissionsGrant;
  message: PermissionsGrantMessage;
};

export type GeneratePermissionsRevokeOutput = {
  author: Persona;
  permissionsRevoke: PermissionsRevoke;
  message: PermissionsRevokeMessage;
};

export type GenerateEventsGetInput = {
  author?: Persona;
  cursor?: PaginationCursor;
};

export type GenerateEventsGetOutput = {
  author: Persona;
  eventsGet: EventsGet;
  message: EventsGetMessage;
};

export type GenerateEventsQueryInput = {
  author?: Persona;
  filters: EventsFilter[];
  cursor?: PaginationCursor;
};

export type GenerateEventsQueryOutput = {
  author: Persona;
  eventsQuery: EventsQuery;
  message: EventsQueryMessage;
};

export type GenerateEventsSubscribeInput = {
  author: Persona;
  filters?: EventsFilter[];
  messageTimestamp?: string;
};

export type GenerateEventsSubscribeOutput = {
  author: Persona;
  eventsSubscribe: EventsSubscribe;
  message: EventsSubscribeMessage;
};

export type GenerateMessagesGetInput = {
  author?: Persona;
  messageCids: string[];
};

export type GenerateMessagesGetOutput = {
  author: Persona;
  message: MessagesGetMessage;
  messagesGet: MessagesGet;
};

/**
 * Utility class for generating data for testing.
 */
export class TestDataGenerator {
  /**
   * Generates a persona.
   */
  public static async generatePersona(
    input?: Partial<Persona>
  ): Promise<Persona> {
    // generate DID if not given
    let did = input?.did;
    if (!did) {
      const didSuffix = TestDataGenerator.randomString(32);
      did = `did:example:${didSuffix}`;
    }

    // generate persona key ID if not given
    const keyIdSuffix = TestDataGenerator.randomString(10);
    const keyId = input?.keyId ?? `${did}#${keyIdSuffix}`;

    // generate persona key pair if not given
    const keyPair = input?.keyPair ?? (await Secp256k1.generateKeyPair());

    const persona: Persona = {
      did,
      keyId,
      keyPair,
      signer: new PrivateKeySigner({
        privateJwk: keyPair.privateJwk,
        algorithm: keyPair.privateJwk.alg,
        keyId: `${did}#${keyId}`,
      }),
    };

    return persona;
  }

  /**
   * Generates a ProtocolsConfigure message for testing.
   * Optional parameters are generated if not given.
   * Implementation currently uses `ProtocolsConfigure.create()`.
   */
  public static async generateProtocolsConfigure(
    input?: GenerateProtocolsConfigureInput
  ): Promise<GenerateProtocolsConfigureOutput> {
    const author = input?.author ?? (await TestDataGenerator.generatePersona());

    // generate protocol types and  definition if not given
    let definition = input?.protocolDefinition;
    if (!definition) {
      const generatedLabel = "record" + TestDataGenerator.randomString(10);

      definition = {
        protocol: TestDataGenerator.randomString(20),
        published: input?.published ?? false,
        types: {},
        structure: {},
      };
      definition.types[generatedLabel] = {
        schema: `test-object`,
        dataFormats: ["text/plain"],
      };
      definition.structure[generatedLabel] = {};
    }

    const signer = Jws.createSigner(author);

    const options: ProtocolsConfigureOptions = {
      messageTimestamp: input?.messageTimestamp,
      definition,
      signer,
      permissionsGrantId: input?.permissionsGrantId,
    };

    const protocolsConfigure = await ProtocolsConfigure.create(options);

    return {
      author,
      message: protocolsConfigure.message,
      protocolsConfigure,
    };
  }

  /**
   * Generates a ProtocolsQuery message for testing.
   */
  public static async generateProtocolsQuery(
    input?: GenerateProtocolsQueryInput
  ): Promise<GenerateProtocolsQueryOutput> {
    // generate author persona if not given
    const author = input?.author ?? (await TestDataGenerator.generatePersona());

    const signer = Jws.createSigner(author);

    const options: ProtocolsQueryOptions = {
      messageTimestamp: input?.messageTimestamp,
      filter: input?.filter,
      signer,
      permissionsGrantId: input?.permissionsGrantId,
    };
    removeUndefinedProperties(options);

    const protocolsQuery = await ProtocolsQuery.create(options);

    return {
      author,
      message: protocolsQuery.message,
      protocolsQuery,
    };
  }

  /**
   * Generates a RecordsWrite message for testing.
   * Implementation currently uses `RecordsWrite.create()`.
   * @param input.attesters Attesters of the message. Will NOT be generated if not given.
   * @param input.data Data that belongs to the record. Generated when not given only if `dataCid` and `dataSize` are also not given.
   * @param input.dataFormat Format of the data. Defaults to 'application/json' if not given.
   * @param input.signer Signer of the message. Generated if not given.
   * @param input.schema Schema of the message. Randomly generated if not given.
   */
  public static async generateRecordsWrite(
    input?: GenerateRecordsWriteInput
  ): Promise<GenerateRecordsWriteOutput> {
    const author = input?.author ?? (await TestDataGenerator.generatePersona());

    const signer = Jws.createSigner(author);
    const attestationSigners = Jws.createSigners(input?.attesters ?? []);

    const dataCid = input?.dataCid;
    const dataSize = input?.dataSize;
    let dataBytes;
    let dataStream;
    if (dataCid === undefined && dataSize === undefined) {
      dataBytes = input?.data ?? TestDataGenerator.randomBytes(32);
      dataStream = DataStream.fromBytes(dataBytes);
    }

    const options: RecordsWriteOptions = {
      recipient: input?.recipient,
      protocol: input?.protocol,
      protocolPath: input?.protocolPath,
      protocolRole: input?.protocolRole,
      contextId: input?.contextId,
      schema: input?.schema ?? `http://${TestDataGenerator.randomString(20)}`,
      recordId: input?.recordId,
      parentId: input?.parentId,
      published: input?.published,
      dataFormat: input?.dataFormat ?? "application/json",
      dateCreated: input?.dateCreated,
      messageTimestamp: input?.messageTimestamp,
      datePublished: input?.datePublished,
      data: dataBytes,
      dataCid,
      dataSize,
      signer,
      attestationSigners,
      encryptionInput: input?.encryptionInput,
      permissionsGrantId: input?.permissionsGrantId,
    };

    const recordsWrite = await RecordsWrite.create(options);
    const message = recordsWrite.message;

    return {
      author,
      message,
      dataCid,
      dataSize,
      dataBytes,
      dataStream,
      recordsWrite,
    };
  }

  /**
   * Generates a encrypted RecordsWrite message for testing.
   *
   * @param input.protocolDefinition Protocol definition used to generate the RecordsWrite.
   *        Must be the RECIPIENT's protocol definition if `encryptSymmetricKeyWithProtocolPathDerivedKey` is true,
   *        because the recipient's public keys will be needed to encrypt the symmetric key.
   *
   * @param input.encryptSymmetricKeyWithProtocolPathDerivedKey
   *        Set to `true` to attach the symmetric key encrypted by the protocol path derived public key
   *
   * @param input.encryptSymmetricKeyWithProtocolContextDerivedKey
   *        Set to `true` to attach the symmetric key encrypted by the protocol context derived public key
   */
  public static async generateProtocolEncryptedRecordsWrite(input: {
    plaintextBytes: Uint8Array;
    author: Persona;
    recipient?: string;
    protocolDefinition: ProtocolDefinition;
    protocolPath: string;
    protocolContextId?: string;
    protocolContextDerivingRootKeyId?: string;
    protocolContextDerivedPublicJwk?: PublicJwk;
    protocolParentId?: string;
    encryptSymmetricKeyWithProtocolPathDerivedKey: boolean;
    encryptSymmetricKeyWithProtocolContextDerivedKey: boolean;
  }): Promise<{
    message: RecordsWriteMessage;
    dataStream: Readable;
    recordsWrite: RecordsWrite;
    encryptionInput: EncryptionInput;
    encryptedDataBytes: Uint8Array;
  }> {
    const {
      plaintextBytes,
      author,
      recipient,
      protocolDefinition,
      protocolPath,
      protocolContextId,
      protocolContextDerivingRootKeyId,
      protocolContextDerivedPublicJwk,
      protocolParentId,
    } = input;

    // encrypt the plaintext data for the target with a randomly generated symmetric key
    const plaintextStream = DataStream.fromBytes(plaintextBytes);
    const dataEncryptionInitializationVector =
      TestDataGenerator.randomBytes(16);
    const dataEncryptionKey = TestDataGenerator.randomBytes(32);
    const encryptedDataStream = await Encryption.aes256CtrEncrypt(
      dataEncryptionKey,
      dataEncryptionInitializationVector,
      plaintextStream
    );
    const encryptedDataBytes = await DataStream.toBytes(encryptedDataStream);

    // author generates a RecordsWrite using the encrypted data
    const protocolPathSegments = protocolPath.split("/");
    const recordType = protocolPathSegments[protocolPathSegments.length - 1];
    const { message, dataStream, recordsWrite } =
      await TestDataGenerator.generateRecordsWrite({
        author,
        recipient,
        protocol: protocolDefinition.protocol,
        protocolPath,
        contextId: protocolContextId,
        parentId: protocolParentId,
        schema: protocolDefinition.types[recordType].schema,
        dataFormat: protocolDefinition.types[recordType].dataFormats?.[0],
        data: encryptedDataBytes,
      });

    // final encryption input (`keyEncryptionInputs` to be populated below)
    const encryptionInput: EncryptionInput = {
      initializationVector: dataEncryptionInitializationVector,
      key: dataEncryptionKey,
      keyEncryptionInputs: [],
    };

    if (input.encryptSymmetricKeyWithProtocolPathDerivedKey) {
      // locate the rule set corresponding the protocol path of the message
      let protocolRuleSetSegment = protocolDefinition.structure;
      for (const pathSegment of protocolPathSegments) {
        protocolRuleSetSegment = protocolRuleSetSegment[pathSegment];
      }

      const protocolPathDerivedPublicJwk =
        protocolRuleSetSegment.$encryption?.publicKeyJwk;
      const protocolPathDerivationRootKeyId =
        protocolRuleSetSegment.$encryption?.rootKeyId;
      const protocolPathDerivedKeyEncryptionInput: KeyEncryptionInput = {
        publicKeyId: protocolPathDerivationRootKeyId,
        publicKey: protocolPathDerivedPublicJwk!,
        derivationScheme: KeyDerivationScheme.ProtocolPath,
      };

      encryptionInput.keyEncryptionInputs.push(
        protocolPathDerivedKeyEncryptionInput
      );
    }

    if (input.encryptSymmetricKeyWithProtocolContextDerivedKey) {
      // generate key encryption input to that will encrypt the symmetric encryption key using protocol-context derived public key
      let protocolContextDerivedKeyEncryptionInput: KeyEncryptionInput;
      if (protocolContextId === undefined) {
        // author generates protocol-context derived public key for encrypting symmetric key
        const authorRootPrivateKey: DerivedPrivateJwk = {
          rootKeyId: author.keyId,
          derivationScheme: KeyDerivationScheme.ProtocolContext,
          derivedPrivateKey: author.keyPair.privateJwk,
        };

        const contextId = await RecordsWrite.getEntryId(
          author.did,
          message.descriptor
        );
        const contextDerivationPath =
          Records.constructKeyDerivationPathUsingProtocolContextScheme(
            contextId
          );
        const authorGeneratedProtocolContextDerivedPublicJwk =
          await HdKey.derivePublicKey(
            authorRootPrivateKey,
            contextDerivationPath
          );

        protocolContextDerivedKeyEncryptionInput = {
          publicKeyId: author.keyId,
          publicKey: authorGeneratedProtocolContextDerivedPublicJwk,
          derivationScheme: KeyDerivationScheme.ProtocolContext,
        };
      } else {
        if (
          protocolContextDerivingRootKeyId === undefined ||
          protocolContextDerivedPublicJwk === undefined
        ) {
          throw new Error(
            "`protocolContextDerivingRootKeyId` and `protocolContextDerivedPublicJwk` must both be defined if `protocolContextId` is given"
          );
        }

        protocolContextDerivedKeyEncryptionInput = {
          publicKeyId: protocolContextDerivingRootKeyId!,
          publicKey: protocolContextDerivedPublicJwk!,
          derivationScheme: KeyDerivationScheme.ProtocolContext,
        };
      }

      encryptionInput.keyEncryptionInputs.push(
        protocolContextDerivedKeyEncryptionInput
      );
    }

    await recordsWrite.encryptSymmetricEncryptionKey(encryptionInput);
    await recordsWrite.sign({ signer: Jws.createSigner(author) });

    return {
      message,
      dataStream: dataStream!,
      recordsWrite,
      encryptedDataBytes,
      encryptionInput,
    };
  }

  /**
   * Generates a valid RecordsWrite that modifies the given an existing write.
   * Any mutable property is not specified will be automatically mutated.
   * e.g. if `published` is not specified, it will be toggled from the state of the given existing write.
   */
  public static async generateFromRecordsWrite(
    input: GenerateFromRecordsWriteInput
  ): Promise<GenerateFromRecordsWriteOut> {
    const existingMessage = input.existingWrite.message;
    const currentTime = Time.getCurrentTimestamp();

    const published =
      input.published ?? existingMessage.descriptor.published ? false : true; // toggle from the parent value if not given explicitly
    const datePublished =
      input.datePublished ?? (published ? currentTime : undefined);

    const dataBytes = input.data ?? TestDataGenerator.randomBytes(32);
    const dataStream = DataStream.fromBytes(dataBytes);

    const options: CreateFromOptions = {
      recordsWriteMessage: input.existingWrite.message,
      data: dataBytes,
      published,
      datePublished,
      messageTimestamp: input.messageTimestamp,
      protocolRole: input.protocolRole,
      signer: Jws.createSigner(input.author),
    };

    const recordsWrite = await RecordsWrite.createFrom(options);
    return {
      message: recordsWrite.message,
      recordsWrite,
      dataBytes,
      dataStream,
    };
  }

  /**
   * Generates a RecordsQuery message for testing.
   */
  public static async generateRecordsQuery(
    input?: GenerateRecordsQueryInput
  ): Promise<GenerateRecordsQueryOutput> {
    let author = input?.author;
    const anonymous: boolean = input?.anonymous ?? false;

    if (anonymous && author) {
      throw new Error(
        "Cannot have `author` and be anonymous at the same time."
      );
    }

    // generate author if needed
    if (author === undefined && !anonymous) {
      author = await TestDataGenerator.generatePersona();
    }

    let signer = undefined;
    if (author !== undefined) {
      signer = Jws.createSigner(author);
    }

    const options: RecordsQueryOptions = {
      messageTimestamp: input?.messageTimestamp,
      signer,
      filter: input?.filter ?? { schema: TestDataGenerator.randomString(10) }, // must have one filter property if no filter is given
      dateSort: input?.dateSort,
      pagination: input?.pagination,
      protocolRole: input?.protocolRole,
    };
    removeUndefinedProperties(options);

    const recordsQuery = await RecordsQuery.create(options);
    const message = recordsQuery.message;

    return {
      author,
      message,
    };
  }

  /**
   * Generates a RecordsSubscribe message for testing.
   */
  public static async generateRecordsSubscribe(
    input?: GenerateRecordsSubscribeInput
  ): Promise<GenerateRecordsSubscribeOutput> {
    let author = input?.author;
    const anonymous: boolean = input?.anonymous ?? false;

    if (anonymous && author) {
      throw new Error(
        "Cannot have `author` and be anonymous at the same time."
      );
    }

    // generate author if needed
    if (author === undefined && !anonymous) {
      author = await TestDataGenerator.generatePersona();
    }

    let signer = undefined;
    if (author !== undefined) {
      signer = Jws.createSigner(author);
    }

    const options: RecordsSubscribeOptions = {
      messageTimestamp: input?.messageTimestamp,
      signer,
      filter: input?.filter ?? { schema: TestDataGenerator.randomString(10) }, // must have one filter property if no filter is given
      protocolRole: input?.protocolRole,
    };
    removeUndefinedProperties(options);

    const recordsSubscribe = await RecordsSubscribe.create(options);
    const message = recordsSubscribe.message;

    return {
      author,
      message,
    };
  }

  /**
   * Generates a RecordsDelete for testing.
   */
  public static async generateRecordsDelete(
    input?: GenerateRecordsDeleteInput
  ): Promise<GenerateRecordsDeleteOutput> {
    const author =
      input?.author ?? (await TestDataGenerator.generateDidKeyPersona());

    const recordsDelete = await RecordsDelete.create({
      recordId:
        input?.recordId ?? (await TestDataGenerator.randomCborSha256Cid()),
      protocolRole: input?.protocolRole,
      signer: Jws.createSigner(author),
    });

    return {
      author,
      recordsDelete,
      message: recordsDelete.message,
    };
  }

  /**
   * Generates a PermissionsRequest message for testing.
   */
  public static async generatePermissionsRequest(
    input?: GeneratePermissionsRequestInput
  ): Promise<GeneratePermissionsRequestOutput> {
    const author = input?.author ?? (await TestDataGenerator.generatePersona());
    const permissionsRequest = await PermissionsRequest.create({
      messageTimestamp: Time.getCurrentTimestamp(),
      description: input?.description,
      grantedBy: input?.grantedBy ?? "did:jank:bob",
      grantedTo: input?.grantedTo ?? "did:jank:alice",
      grantedFor: input?.grantedFor ?? input?.grantedBy ?? "did:jank:bob",
      scope: input?.scope ?? {
        interface: DwnInterfaceName.Records,
        method: DwnMethodName.Write,
      },
      conditions: input?.conditions,
      signer: Jws.createSigner(author),
    });

    return {
      author,
      permissionsRequest,
      message: permissionsRequest.message,
    };
  }

  /**
   * Generates a PermissionsGrant message for testing.
   */
  public static async generatePermissionsGrant(
    input?: GeneratePermissionsGrantInput
  ): Promise<GeneratePermissionsGrantOutput> {
    const dateExpires =
      input?.dateExpires ??
      Time.createOffsetTimestamp({ seconds: 60 * 60 * 24 });
    const author = input?.author ?? (await TestDataGenerator.generatePersona());
    const permissionsGrant = await PermissionsGrant.create({
      messageTimestamp: input?.messageTimestamp ?? Time.getCurrentTimestamp(),
      dateExpires,
      description: input?.description ?? "drugs",
      grantedBy: input?.grantedBy ?? author.did,
      grantedTo:
        input?.grantedTo ?? (await TestDataGenerator.generatePersona()).did,
      grantedFor: input?.grantedFor ?? author.did,
      permissionsRequestId: input?.permissionsRequestId,
      scope: input?.scope ?? {
        interface: DwnInterfaceName.Records,
        method: DwnMethodName.Write,
      },
      conditions: input?.conditions,
      signer: Jws.createSigner(author),
    });

    return {
      author,
      permissionsGrant,
      message: permissionsGrant.message,
    };
  }

  /**
   * Generates a PermissionsRevoke message for testing.
   */
  public static async generatePermissionsRevoke(
    input?: GeneratePermissionsRevokeInput
  ): Promise<GeneratePermissionsRevokeOutput> {
    const author = input?.author ?? (await TestDataGenerator.generatePersona());
    const signer = Jws.createSigner(author);

    const permissionsRevoke = await PermissionsRevoke.create({
      signer,
      permissionsGrantId:
        input?.permissionsGrantId ??
        (await TestDataGenerator.randomCborSha256Cid()),
      messageTimestamp: input?.dateCreated,
    });

    return {
      author,
      permissionsRevoke,
      message: permissionsRevoke.message,
    };
  }

  public static async generateEventsGet(
    input?: GenerateEventsGetInput
  ): Promise<GenerateEventsGetOutput> {
    const author = input?.author ?? (await TestDataGenerator.generatePersona());
    const signer = Jws.createSigner(author);

    const options: EventsGetOptions = { signer };
    if (input?.cursor) {
      options.cursor = input.cursor;
    }

    const eventsGet = await EventsGet.create(options);

    return {
      author,
      eventsGet,
      message: eventsGet.message,
    };
  }

  public static async generateEventsQuery(
    input: GenerateEventsQueryInput
  ): Promise<GenerateEventsQueryOutput> {
    const { filters, cursor } = input;
    const author = input.author ?? (await TestDataGenerator.generatePersona());
    const signer = Jws.createSigner(author);

    const options: EventsQueryOptions = { signer, filters, cursor };

    const eventsQuery = await EventsQuery.create(options);

    return {
      author,
      eventsQuery,
      message: eventsQuery.message,
    };
  }

  /**
   * Generates a EventsSubscribe message for testing.
   */
  public static async generateEventsSubscribe(
    input?: GenerateEventsSubscribeInput
  ): Promise<GenerateEventsSubscribeOutput> {
    const author = input?.author ?? (await TestDataGenerator.generatePersona());
    const signer = Jws.createSigner(author);

    const options: EventsSubscribeOptions = {
      filters: input?.filters,
      messageTimestamp: input?.messageTimestamp,
      signer,
    };
    removeUndefinedProperties(options);

    const eventsSubscribe = await EventsSubscribe.create(options);
    const message = eventsSubscribe.message;

    return {
      author,
      eventsSubscribe,
      message,
    };
  }

  public static async generateMessagesGet(
    input: GenerateMessagesGetInput
  ): Promise<GenerateMessagesGetOutput> {
    const author = input?.author ?? (await TestDataGenerator.generatePersona());
    const signer = Jws.createSigner(author);

    const options: MessagesGetOptions = {
      signer,
      messageCids: input.messageCids,
    };

    const messagesGet = await MessagesGet.create(options);

    return {
      author,
      messagesGet,
      message: messagesGet.message,
    };
  }

  /**
   * Generates a dummy `authorization` property for a DWN message that only conforms to schema validation.
   */
  public static generateAuthorization(): AuthorizationModel {
    return {
      signature: TestDataGenerator.generateAuthorizationSignature(),
    };
  }

  /**
   * Generates a dummy `authorization` property for a DWN message that only conforms to schema validation.
   */
  public static generateAuthorizationSignature(): GeneralJws {
    return {
      payload: "anyPayload",
      signatures: [
        {
          protected: "anyProtectedHeader",
          signature: "anySignature",
        },
      ],
    };
  }

  /**
   * Generates a random but well-formed signature string in Base64Url format.
   */
  public static async randomSignatureString(): Promise<string> {
    const keyPair = await ed25519.generateKeyPair();
    const signatureBytes = await ed25519.sign(
      TestDataGenerator.randomBytes(32),
      keyPair.privateJwk
    );
    const signatureString = Encoder.bytesToBase64Url(signatureBytes);
    return signatureString;
  }

  /**
   * Generates a random alpha-numeric string.
   */
  public static randomString(length: number): string {
    const charset =
      "ABCDEFGHIJKLMNOPQRSTUVWXYZabcdefghijklmnopqrstuvwxyz0123456789";

    // pick characters randomly
    let randomString = "";
    for (let i = 0; i < length; i++) {
      randomString += charset.charAt(
        Math.floor(Math.random() * charset.length)
      );
    }

    return randomString;
  }

  /**
   * Generates a random byte array of given length.
   */
  public static randomBytes(length: number): Uint8Array {
    const randomBytes = new Uint8Array(length);
    for (let i = 0; i < length; i++) {
      randomBytes[i] = Math.floor(Math.random() * 256);
    }

    return randomBytes;
  }

  /**
   * Generates a random CBOR SHA256 CID.
   */
  public static async randomCborSha256Cid(): Promise<string> {
    const randomBytes = TestDataGenerator.randomBytes(32);
    const randomMultihash = await sha256.digest(randomBytes);
    const cid = await CID.createV1(cbor.code, randomMultihash);
    return cid.toString();
  }

  /**
   * Generates a random within a range (inclusive).
   * @param min lowest potential value.
   * @param max greatest potential value.
   */
  public static randomInt(min: number, max: number): number {
    return Math.floor(Math.random() * (max - min) + min);
  }

  /**
   * Generates a random timestamp. Optionally allows you to set specific non-randomized values for the timestamp.
   *
   * @returns random UTC ISO-8601 timestamp
   */
  public static randomTimestamp(options?: {
    year?: number;
    month?: number;
    day?: number;
    hour?: number;
    minute?: number;
    second?: number;
    millisecond?: number;
    microsecond?: number;
  }): string {
    const { year, month, day, hour, minute, second, millisecond, microsecond } =
      options || {};
    return Time.createTimestamp({
      year: year || this.randomInt(2000, 2022),
      month: month || this.randomInt(1, 12),
      day: day || this.randomInt(1, 28),
      hour: hour || this.randomInt(0, 23),
      minute: minute || this.randomInt(0, 59),
      second: second || this.randomInt(0, 59),
      millisecond: millisecond || this.randomInt(0, 1000),
      microsecond: microsecond || this.randomInt(0, 1000),
    });
  }

  /**
   * Creates a mock DID resolution result for testing purposes.
   */
  public static createDidResolutionResult(
    persona: Persona
  ): DidResolutionResult {
    return {
      didResolutionMetadata: {},
      didDocument: {
        id: persona.did,
        verificationMethod: [
          {
            controller: persona.did,
            id: persona.keyId,
            type: "JsonWebKey2020",
            // TODO: #672 - port and use type from @web5/crypto - https://github.com/TBD54566975/dwn-sdk-js/issues/672
            publicKeyJwk: persona.keyPair.publicJwk as any,
          },
        ],
      },
      didDocumentMetadata: {},
    };
  }

  /**
   * Generates a did:key persona.
   */
  public static async generateDidKeyPersona(): Promise<Persona> {
<<<<<<< HEAD

    const did = await DidKey.create();
    const signingMethod = await DidKey.getSigningMethod({ didDocument: did.didDocument });
    const keyId = signingMethod!.id;
    const portableDid = await DidKey.toKeys({ did });
    const keyPair = {
      // TODO: #672 - port and use type from @web5/crypto - https://github.com/TBD54566975/dwn-sdk-js/issues/672
      publicJwk  : portableDid.verificationMethods[0].publicKeyJwk as PublicJwk,
      privateJwk : portableDid.verificationMethods[0].privateKeyJwk as PrivateJwk,
=======
    const portableDid = await DidKeyMethod.create();
    const keyId = TestDataGenerator.getKeyId(portableDid.did);
    const keyPair = {
      // TODO: #672 - port and use type from @web5/crypto - https://github.com/TBD54566975/dwn-sdk-js/issues/672
      publicJwk: portableDid.keySet.verificationMethodKeys![0]
        .publicKeyJwk as PublicJwk,
      privateJwk: portableDid.keySet.verificationMethodKeys![0]
        .privateKeyJwk as PrivateJwk,
>>>>>>> 396c9821
    };

    return {
      did: portableDid.did,
      keyId,
      keyPair,
      signer: new PrivateKeySigner({
        privateJwk: keyPair.privateJwk,
        algorithm: keyPair.privateJwk.alg,
        keyId,
      }),
    };
  }

  /**
   * Gets the fully qualified key ID of a `did:key` DID. ie. '<did>#<method-specific-id>'
   */
  public static getKeyId(did: string): string {
    const methodSpecificId = Did.getMethodSpecificId(did);
    const keyId = `${did}#${methodSpecificId}`;
    return keyId;
  }
}<|MERGE_RESOLUTION|>--- conflicted
+++ resolved
@@ -1127,26 +1127,17 @@
    * Generates a did:key persona.
    */
   public static async generateDidKeyPersona(): Promise<Persona> {
-<<<<<<< HEAD
-
     const did = await DidKey.create();
-    const signingMethod = await DidKey.getSigningMethod({ didDocument: did.didDocument });
+    const signingMethod = await DidKey.getSigningMethod({
+      didDocument: did.didDocument,
+    });
     const keyId = signingMethod!.id;
     const portableDid = await DidKey.toKeys({ did });
     const keyPair = {
       // TODO: #672 - port and use type from @web5/crypto - https://github.com/TBD54566975/dwn-sdk-js/issues/672
-      publicJwk  : portableDid.verificationMethods[0].publicKeyJwk as PublicJwk,
-      privateJwk : portableDid.verificationMethods[0].privateKeyJwk as PrivateJwk,
-=======
-    const portableDid = await DidKeyMethod.create();
-    const keyId = TestDataGenerator.getKeyId(portableDid.did);
-    const keyPair = {
-      // TODO: #672 - port and use type from @web5/crypto - https://github.com/TBD54566975/dwn-sdk-js/issues/672
-      publicJwk: portableDid.keySet.verificationMethodKeys![0]
-        .publicKeyJwk as PublicJwk,
-      privateJwk: portableDid.keySet.verificationMethodKeys![0]
+      publicJwk: portableDid.verificationMethods[0].publicKeyJwk as PublicJwk,
+      privateJwk: portableDid.verificationMethods[0]
         .privateKeyJwk as PrivateJwk,
->>>>>>> 396c9821
     };
 
     return {
