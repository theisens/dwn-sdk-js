{
  "name": "@tbd54566975/dwn-sdk-js",
<<<<<<< HEAD
  "version": "0.2.16",
=======
  "version": "0.2.14",
>>>>>>> 396c9821
  "description": "A reference implementation of https://identity.foundation/decentralized-web-node/spec/",
  "repository": {
    "type": "git",
    "url": "git+https://github.com/TBD54566975/dwn-sdk-js.git"
  },
  "license": "Apache-2.0",
  "homepage": "https://github.com/TBD54566975/dwn-sdk-js#readme",
  "bugs": {
    "url": "https://github.com/TBD54566975/dwn-sdk-js/issues"
  },
  "contributors": [
    {
      "name": "Daniel Buchner",
      "url": "https://github.com/csuwildcat"
    },
    {
      "name": "Diane Huxley",
      "url": "https://github.com/diehuxx"
    },
    {
      "name": "Henry Tsai",
      "url": "https://github.com/thehenrytsai"
    },
    {
      "name": "Moe Jangda",
      "url": "https://github.com/mistermoe"
    },
    {
      "name": "Liran Cohen",
      "url": "https://github.com/LiranCohen"
    }
  ],
  "type": "module",
  "@comment files": [
    "the files property informs npm about which files we want to include in our published package.",
    "dist will include all transpiled js. There's no point in including .ts files"
  ],
  "files": [
    "dist",
    "src"
  ],
  "engines": {
    "node": ">= 18"
  },
  "main": "./dist/cjs/index.js",
  "module": "./dist/esm/src/index.js",
  "types": "./dist/types/src/index.d.ts",
  "exports": {
    ".": {
      "import": "./dist/esm/src/index.js",
      "require": "./dist/cjs/index.js",
      "types": "./dist/types/src/index.d.ts"
    },
    "./tests": {
      "import": "./dist/esm/tests/test-suite.js",
      "types": "./dist/types/tests/test-suite.d.ts"
    }
  },
  "react-native": "./dist/esm/src/index.js",
  "dependencies": {
    "@ipld/dag-cbor": "9.0.3",
    "@js-temporal/polyfill": "0.4.4",
    "@noble/ed25519": "2.0.0",
    "@noble/secp256k1": "2.0.0",
<<<<<<< HEAD
    "@web5/dids": "0.3.0",
=======
    "@web5/dids": "^0.2.4",
>>>>>>> 396c9821
    "abstract-level": "1.0.3",
    "ajv": "8.12.0",
    "blockstore-core": "4.2.0",
    "cross-fetch": "4.0.0",
    "eciesjs": "0.4.5",
    "interface-blockstore": "5.2.3",
    "interface-store": "5.1.2",
    "ipfs-unixfs-exporter": "13.1.5",
    "ipfs-unixfs-importer": "15.1.5",
    "level": "8.0.0",
    "lodash": "4.17.21",
    "lru-cache": "9.1.2",
    "ms": "2.1.3",
    "multiformats": "11.0.2",
    "randombytes": "2.1.0",
    "readable-stream": "4.4.2",
    "ulidx": "2.1.0",
    "uuid": "8.3.2",
    "varint": "6.0.0"
  },
  "devDependencies": {
    "@types/chai": "4.3.0",
    "@types/chai-as-promised": "7.1.5",
    "@types/dns-packet": "^5.6.4",
    "@types/flat": "^5.0.2",
    "@types/karma": "^6.3.3",
    "@types/lodash": "4.14.179",
    "@types/mocha": "9.1.0",
    "@types/ms": "0.7.31",
    "@types/node": "^18.13.0",
    "@types/randombytes": "2.0.0",
    "@types/readable-stream": "4.0.6",
    "@types/secp256k1": "4.0.3",
    "@types/sinon": "10.0.11",
    "@types/uuid": "^9.0.1",
    "@types/varint": "6.0.0",
    "@typescript-eslint/eslint-plugin": "^5.61.0",
    "@typescript-eslint/parser": "^5.61.0",
    "c8": "^8.0.0",
    "chai": "4.3.6",
    "chai-as-promised": "7.1.1",
    "cross-env": "7.0.3",
    "esbuild": "0.16.17",
    "eslint": "^8.43.0",
    "eslint-plugin-todo-plz": "1.3.0",
    "events": "3.3.0",
    "istanbul-badges-readme": "1.8.1",
    "karma": "6.4.1",
    "karma-chai": "0.1.0",
    "karma-chrome-launcher": "3.1.1",
    "karma-esbuild": "2.2.5",
    "karma-firefox-launcher": "2.1.2",
    "karma-mocha": "2.0.1",
    "karma-mocha-reporter": "2.2.5",
    "karma-webkit-launcher": "2.1.0",
    "license-report": "6.3.0",
    "madge": "^6.1.0",
    "mkdirp": "1.0.4",
    "mocha": "10.1.0",
    "mockdate": "3.0.5",
    "ms": "2.1.3",
    "node-stdlib-browser": "1.2.0",
    "playwright": "1.29.2",
    "rimraf": "^3.0.2",
    "search-index": "3.4.0",
    "sinon": "13.0.1",
    "ts-sinon": "^2.0.2",
    "typescript": "^5.1.6",
    "util": "0.12.4"
  },
  "overrides": {
    "c8": {
      "istanbul-lib-report": {
        "make-dir": "^4.0.0"
      }
    }
  },
  "scripts": {
    "build:esm": "tsc",
    "build:cjs": "npm run build:esm && node build/create-cjs-bundle.cjs && echo '{\"type\": \"commonjs\"}' > ./dist/cjs/package.json",
    "build": "npm run clean && npm run compile-validators && npm run build:esm && npm run build:cjs && npm run bundle",
    "bundle": "node ./build/create-browser-bundle.cjs",
    "clean": "rimraf dist && rimraf generated/*",
    "compile-validators": "node ./build/compile-validators.js",
    "lint": "eslint . --ext .ts --max-warnings 0",
    "lint:fix": "eslint . --ext .ts --fix",
    "madge": "madge --circular ./src/index.ts",
    "test:node": "npm run compile-validators && tsc && c8 mocha \"dist/esm/tests/**/*.spec.js\"",
    "test:browser": "npm run compile-validators && cross-env karma start karma.conf.cjs",
    "test:browser-debug": "npm run compile-validators && cross-env karma start karma.conf.debug.cjs",
    "license-check": "license-report --only=prod > license-report.json && node ./build/license-check.cjs",
    "publish:unstable": "./build/publish-unstable.sh"
  }
}<|MERGE_RESOLUTION|>--- conflicted
+++ resolved
@@ -1,10 +1,6 @@
 {
   "name": "@tbd54566975/dwn-sdk-js",
-<<<<<<< HEAD
   "version": "0.2.16",
-=======
-  "version": "0.2.14",
->>>>>>> 396c9821
   "description": "A reference implementation of https://identity.foundation/decentralized-web-node/spec/",
   "repository": {
     "type": "git",
@@ -69,11 +65,7 @@
     "@js-temporal/polyfill": "0.4.4",
     "@noble/ed25519": "2.0.0",
     "@noble/secp256k1": "2.0.0",
-<<<<<<< HEAD
     "@web5/dids": "0.3.0",
-=======
-    "@web5/dids": "^0.2.4",
->>>>>>> 396c9821
     "abstract-level": "1.0.3",
     "ajv": "8.12.0",
     "blockstore-core": "4.2.0",
